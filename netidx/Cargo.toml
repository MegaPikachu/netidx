[package]
name = "netidx"
version = "0.10.5"
authors = ["Eric Stokes <letaris@gmail.com>"]
edition = "2021"
license = "MIT"
description = "Secure, fast, pub/sub messaging"
homepage = "https://estokes.github.io/netidx-book/"
repository = "https://github.com/estokes/netidx"
documentation = "https://docs.rs/netidx"
readme = "../README.md"
keywords = ["network", "networking", "distributed", "kerberos"]
categories = ["network-programming"]

[features]
default = ["krb5_iov"]
krb5_iov = ["cross-krb5/iov"]

[dependencies]
netidx-core = { version = "0.10", path = "../netidx-core" }
netidx-netproto = { version = "0.10", path = "../netidx-netproto" }
<<<<<<< HEAD
cross-krb5 = { version = "0.3", path = "../../cross-krb5", default_features = false }
=======
cross-krb5 = { version = "0.2", default_features = false }
>>>>>>> fdf54643
log = "0.4"
anyhow = "1"
fxhash = "0.2"
futures = "0.3"
tokio = { version = "1", features = ["rt-multi-thread", "net", "time", "io-util"] }
immutable-chunkmap = "1"
serde = { version = "1.0", features = ["rc"] }
serde_derive = "1"
serde_json = "1"
rand = "0.8"
lazy_static = "1"
bytes = { version = "1", features = ["serde"] }
byteorder = "1"
crossbeam = "0.8"
parking_lot = "0.12"
bitflags = "1"
get_if_addrs = "0.5"
dirs = "4"
num_cpus = "1"
triomphe = "0.1"
arcstr = { version = "1", features = ["serde"] }<|MERGE_RESOLUTION|>--- conflicted
+++ resolved
@@ -19,11 +19,7 @@
 [dependencies]
 netidx-core = { version = "0.10", path = "../netidx-core" }
 netidx-netproto = { version = "0.10", path = "../netidx-netproto" }
-<<<<<<< HEAD
-cross-krb5 = { version = "0.3", path = "../../cross-krb5", default_features = false }
-=======
-cross-krb5 = { version = "0.2", default_features = false }
->>>>>>> fdf54643
+cross-krb5 = { version = "0.3", default_features = false }
 log = "0.4"
 anyhow = "1"
 fxhash = "0.2"
